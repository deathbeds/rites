{
 "cells": [
  {
   "cell_type": "markdown",
   "metadata": {},
   "source": [
    "# Importing and reusing `pidgy` literature\n",
    "\n",
    "A constraint consistent across most programming languages is that\n",
    "programs are executed line-by-line without any\n",
    "statements or expressions. raising exceptions \n",
    "If literate programs have the computational quality that they __restart\n",
    "and run all__ the they should \n",
    "When `pidgy` programs have this quality they can <code>import</code> in [Python], they become importable essays or reports."
   ]
  },
  {
   "cell_type": "code",
   "execution_count": 11,
   "metadata": {},
   "outputs": [
    {
     "data": {
      "text/markdown": [
       "    __all__ = 'pidgyLoader',; import pidgy, IPython, importnb"
      ],
      "text/plain": [
       "<IPython.core.display.Markdown object>"
      ]
     },
     "metadata": {},
     "output_type": "display_data"
    }
   ],
   "source": [
    "    __all__ = 'pidgyLoader',; import pidgy, IPython, importnb"
   ]
  },
  {
   "cell_type": "markdown",
   "metadata": {},
   "source": [
    "The `pidgyLoader` customizes [Python]'s ability to discover \n",
    "[Markdown] and `pidgy` [Notebook]s have the composite `\".md.ipynb\"` extension.\n",
    "`importnb` provides a high level API for modifying how content\n",
    "[Python] imports different file types.\n",
    "\n",
    "`sys.meta_path and sys.path_hooks`"
   ]
  },
  {
   "cell_type": "code",
   "execution_count": 2,
   "metadata": {},
   "outputs": [
    {
     "data": {
      "text/markdown": [
       "    class pidgyLoader(importnb.Notebook): \n",
       "        extensions = \".py.md .md .md.ipynb\".split()"
      ],
      "text/plain": [
       "<IPython.core.display.Markdown object>"
      ]
     },
     "metadata": {},
     "output_type": "display_data"
    }
   ],
   "source": [
    "    class pidgyLoader(importnb.Notebook): \n",
    "        extensions = \".py.md .md .md.ipynb\".split()"
   ]
  },
  {
   "cell_type": "markdown",
   "metadata": {},
   "source": [
    "`get_data` determines how a file is decoding from disk.  We use it to make an escape hatch for markdown files otherwise we are importing a notebook."
   ]
  },
  {
   "cell_type": "code",
   "execution_count": 3,
   "metadata": {},
   "outputs": [
    {
     "data": {
      "text/markdown": [
       "    def get_data(self, path):\n",
       "        if self.path.endswith('.md'): return self.code(self.decode())\n",
       "        return super(pidgyLoader, self).get_data(path)"
      ],
      "text/plain": [
       "<IPython.core.display.Markdown object>"
      ]
     },
     "metadata": {},
     "output_type": "display_data"
    }
   ],
   "source": [
    "    def get_data(self, path):\n",
    "        if self.path.endswith('.md'): return self.code(self.decode())\n",
    "        return super(pidgyLoader, self).get_data(path)"
   ]
  },
  {
   "cell_type": "markdown",
   "metadata": {},
   "source": [
    "The `code` method tangles the [Markdown] to [Python] before compiling to an [Abstract Syntax Tree]."
   ]
  },
  {
   "cell_type": "code",
   "execution_count": 4,
   "metadata": {},
   "outputs": [
    {
     "data": {
      "text/markdown": [
       "    def code(self, str): \n",
       "        with importnb.Notebook():\n",
       "            try: from . import tangle, extras\n",
       "            except: import tangle, extras\n",
       "        return ''.join(extras.demojize(''.join(tangle.pidgyTransformer().transform_cell(str))))"
      ],
      "text/plain": [
       "<IPython.core.display.Markdown object>"
      ]
     },
     "metadata": {},
     "output_type": "display_data"
    }
   ],
   "source": [
    "    def code(self, str): \n",
    "        with importnb.Notebook(lazy=True):\n",
    "            try: from . import tangle, extras\n",
    "            except: import tangle, extras\n",
<<<<<<< HEAD
    "        pidgyTransformer = globals().get('pidgyTransformer', tangle.pidgyTransformer())\n",
    "        return ''.join(extras.demojize(''.join(pidgyTransformer.transform_cell(str))))"
=======
    "        return ''.join(extras.demojize(''.join(tangle.pidgyTransformer().transform_cell(str))))"
>>>>>>> 1df67e01
   ]
  },
  {
   "cell_type": "markdown",
   "metadata": {},
   "source": [
    "The `visit` method allows custom [Abstract Syntax Tree] transformations to be applied."
   ]
  },
  {
   "cell_type": "code",
   "execution_count": 5,
   "metadata": {},
   "outputs": [
    {
     "data": {
      "text/markdown": [
       "    def visit(self, node):\n",
       "        with importnb.Notebook():\n",
       "            try: from . import extras\n",
       "            except: import extras\n",
       "        return extras.ExtraSyntax().visit(node)"
      ],
      "text/plain": [
       "<IPython.core.display.Markdown object>"
      ]
     },
     "metadata": {},
     "output_type": "display_data"
    }
   ],
   "source": [
    "    def visit(self, node):\n",
    "        with importnb.Notebook(lazy=True):\n",
    "            try: from . import extras\n",
    "            except: import extras\n",
    "        return extras.ExtraSyntax().visit(node)"
   ]
  },
  {
   "cell_type": "markdown",
   "metadata": {},
   "source": [
    "Attach these methods to the `pidgy` loader."
   ]
  },
  {
   "cell_type": "code",
   "execution_count": 9,
   "metadata": {},
   "outputs": [
    {
     "data": {
      "text/markdown": [
       "    pidgyLoader.code, pidgyLoader.visit = code, visit\n",
       "    pidgyLoader.get_source = pidgyLoader.get_data = get_data\n",
       "    \n",
       "Collect all of the functions defined into the `pidgyLoader`."
      ],
      "text/plain": [
       "<IPython.core.display.Markdown object>"
      ]
     },
     "metadata": {},
     "output_type": "display_data"
    }
   ],
   "source": [
    "    pidgyLoader.code, pidgyLoader.visit = code, visit\n",
    "    pidgyLoader.get_source = pidgyLoader.get_data = get_data"
   ]
  },
  {
   "cell_type": "markdown",
   "metadata": {},
   "source": [
    "The `pidgy` `loader` configures how [Python] discovers modules when they are\n",
    "imported.\n",
    "Usually the loader is used as a content manager and in this case we hold the enter \n",
    "the context, but do not leave it until `unload_ipython_extension` is executed."
   ]
  },
  {
   "cell_type": "markdown",
   "metadata": {},
   "source": [
    "-->"
   ]
  },
  {
   "cell_type": "code",
   "execution_count": 10,
   "metadata": {},
   "outputs": [
    {
     "data": {
      "text/markdown": [
       "    def load_ipython_extension(shell, loader=pidgyLoader):\n",
       "        setattr(shell, 'loaders', getattr(shell, 'loaders', {}))\n",
       "        shell.loaders[pidgyLoader] = loader(position=-1)\n",
       "        shell.loaders[pidgyLoader].__enter__()"
      ],
      "text/plain": [
       "<IPython.core.display.Markdown object>"
      ]
     },
     "metadata": {},
     "output_type": "display_data"
    }
   ],
   "source": [
    "    def load_ipython_extension(shell, loader=pidgyLoader):\n",
    "        setattr(shell, 'loaders', getattr(shell, 'loaders', {}))\n",
    "        shell.loaders[pidgyLoader] = loader(position=-1)\n",
    "        shell.loaders[pidgyLoader].__enter__()"
   ]
  },
  {
   "cell_type": "markdown",
   "metadata": {},
   "source": [
    "<!--"
   ]
  },
  {
   "cell_type": "code",
   "execution_count": 8,
   "metadata": {},
   "outputs": [
    {
     "data": {
      "text/markdown": [
       "<!--\n",
       "    \n",
       "    def unload_ipython_extension(shell, loader=pidgyLoader): \n",
       "        loader = shell.loaders.pop(pidgyLoader)\n",
       "        loader and loader.__exit__(None, None, None)\n",
       "\n",
       "-->"
      ],
      "text/plain": [
       "<IPython.core.display.Markdown object>"
      ]
     },
     "metadata": {},
     "output_type": "display_data"
    }
   ],
   "source": [
    "    \n",
    "    def unload_ipython_extension(shell, loader=pidgyLoader): \n",
    "        loader = shell.loaders.pop(pidgyLoader)\n",
    "        loader and loader.__exit__(None, None, None)"
   ]
  }
 ],
 "metadata": {
  "kernelspec": {
   "display_name": "pidgy 3",
   "language": "python",
   "name": "pidgy"
  },
  "language_info": {
   "codemirror_mode": {
    "name": "ipython",
    "version": 3
   },
   "file_extension": ".py",
   "mimetype": "text/x-python",
   "name": "python",
   "nbconvert_exporter": "python",
   "pygments_lexer": "ipython3",
   "version": "3.7.3"
  }
 },
 "nbformat": 4,
 "nbformat_minor": 4
}<|MERGE_RESOLUTION|>--- conflicted
+++ resolved
@@ -139,12 +139,7 @@
     "        with importnb.Notebook(lazy=True):\n",
     "            try: from . import tangle, extras\n",
     "            except: import tangle, extras\n",
-<<<<<<< HEAD
-    "        pidgyTransformer = globals().get('pidgyTransformer', tangle.pidgyTransformer())\n",
-    "        return ''.join(extras.demojize(''.join(pidgyTransformer.transform_cell(str))))"
-=======
     "        return ''.join(extras.demojize(''.join(tangle.pidgyTransformer().transform_cell(str))))"
->>>>>>> 1df67e01
    ]
   },
   {
